#+title:                 denote: Simple notes with an efficient file-naming scheme
#+author:                Protesilaos Stavrou
#+email:                 info@protesilaos.com
#+language:              en
#+options:               ':t toc:nil author:t email:t num:t
#+startup:               content
#+macro:                 stable-version 0.1.0
#+macro:                 release-date 2022-06-27
#+macro:                 development-version 0.2.0-dev
#+export_file_name:      denote.texi
#+texinfo_filename:      denote.info
#+texinfo_dir_category:  Emacs misc features
#+texinfo_dir_title:     Denote: (denote)
#+texinfo_dir_desc:      Simple notes with an efficient file-naming scheme
#+texinfo_header:        @set MAINTAINERSITE @uref{https://protesilaos.com,maintainer webpage}
#+texinfo_header:        @set MAINTAINER Protesilaos Stavrou
#+texinfo_header:        @set MAINTAINEREMAIL @email{info@protesilaos.com}
#+texinfo_header:        @set MAINTAINERCONTACT @uref{mailto:info@protesilaos.com,contact the maintainer}

#+texinfo: @insertcopying

This manual, written by Protesilaos Stavrou, describes the customization
options for the Emacs package called =denote= (or =denote.el=), and
provides every other piece of information pertinent to it.

The documentation furnished herein corresponds to stable version
{{{stable-version}}}, released on {{{release-date}}}.  Any reference to
a newer feature which does not yet form part of the latest tagged
commit, is explicitly marked as such.

Current development target is {{{development-version}}}.

+ Package name (GNU ELPA): =denote=
+ Official manual: <https://protesilaos.com/emacs/denote>
+ Change log: <https://protesilaos.com/emacs/denote-changelog>
+ Git repo on SourceHut: <https://git.sr.ht/~protesilaos/denote>
  - Mirrors:
    + GitHub: <https://github.com/protesilaos/denote>
    + GitLab: <https://gitlab.com/protesilaos/denote>
+ Mailing list: <https://lists.sr.ht/~protesilaos/denote>

If you are viewing the README.org version of this file, please note that
the GNU ELPA machinery automatically generates an Info manual out of it.

#+toc: headlines 8 insert TOC here, with eight headline levels

* COPYING
:PROPERTIES:
:COPYING: t
:CUSTOM_ID: h:40b18bb2-4dc1-4202-bd0b-6fab535b2a0f
:END:

Copyright (C) 2022  Free Software Foundation, Inc.

#+begin_quote
Permission is granted to copy, distribute and/or modify this document
under the terms of the GNU Free Documentation License, Version 1.3 or
any later version published by the Free Software Foundation; with no
Invariant Sections, with the Front-Cover Texts being “A GNU Manual,” and
with the Back-Cover Texts as in (a) below.  A copy of the license is
included in the section entitled “GNU Free Documentation License.”

(a) The FSF’s Back-Cover Text is: “You have the freedom to copy and
modify this GNU manual.”
#+end_quote

* Overview
:PROPERTIES:
:CUSTOM_ID: h:a09b70a2-ae0b-4855-ac14-1dddfc8e3241
:END:

Denote aims to be a simple-to-use, focused-in-scope, and effective
note-taking tool for Emacs.  It is based on the following core design
principles:

+ Predictability :: File names must follow a consistent and descriptive
  naming convention ([[#h:4e9c7512-84dc-4dfb-9fa9-e15d51178e5d][The file-naming scheme]]).  The file name alone
  should offer a clear indication of what the contents are, without
  reference to any other metadatum.  This convention is not specific to
  note-taking, as it is pertinent to any form of file that is part of
  the user's long-term storage ([[#h:532e8e2a-9b7d-41c0-8f4b-3c5cbb7d4dca][Renaming files]]).

+ Composability :: Be a good Emacs citizen, by integrating with other
  packages or built-in functionality instead of re-inventing functions
  such as for filtering or greping.  The author of Denote (Protesilaos,
  aka "Prot") writes ordinary notes in plain text (=.txt=), switching on
  demand to an Org file only when its expanded set of functionality is
  required for the task at hand ([[#h:17896c8c-d97a-4faa-abf6-31df99746ca6][Points of entry]]).

+ Portability :: Notes are plain text and should remain portable.  The
  way Denote writes file names, the front matter it includes in the
  note's header, and the links it establishes must all be adequately
  usable with standard Unix tools.  No need for a database or some
  specialised software.  As Denote develops and this manual is fully
  fleshed out, there will be concrete examples on how to do the
  Denote-equivalent on the command-line.

+ Flexibility :: Do not assume the user's preference for a note-taking
  methodology.  Denote is conceptually similar to the Zettelkasten
  Method, which you can learn more about in this detailed introduction:
  <https://zettelkasten.de/introduction/>.  Notes are atomic (one file
  per note) and have a unique identifier.  However, Denote does not
  enforce a particular methodology for knowledge management, such as a
  restricted vocabulary or mutually exclusive sets of keywords.  Denote
  also does not check if the user writes thematically atomic notes.  It
  is up to the user to apply the requisite rigor and/or creativity in
  pursuit of their preferred workflow ([[#h:6060a7e6-f179-4d42-a9de-a9968aaebecc][Writing metanotes]]).

+ Hackability :: Denote's code base consists of small and reusable
  functions.  They all have documentation strings.  The idea is to make
  it easier for users of varying levels of expertise to understand what
  is going on and make surgical interventions where necessary (e.g. to
  tweak some formatting).  In this manual, we provide concrete examples
  on such user-level configurations ([[#h:4a6d92dd-19eb-4fcc-a7b5-05ce04da3a92][Keep a journal or diary]]).

Now the important part...  "Denote" is the familiar word, though it also
is a play on the "note" concept.  Plus, we can come up with acronyms,
recursive or otherwise, of increasingly dubious utility like:

+ Don't Ever Note Only The Epiphenomenal
+ Denote Everything Neatly; Omit The Excesses

But we'll let you get back to work.  Don't Eschew or Neglect your
Obligations, Tasks, and Engagements.

* The file-naming scheme
:PROPERTIES:
:CUSTOM_ID: h:4e9c7512-84dc-4dfb-9fa9-e15d51178e5d
:END:

#+vindex: denote-directory
Notes are stored the ~denote-directory~.  The default path is
=~/Documents/notes=.  The ~denote-directory~ can be a flat listing,
meaning that it has no subdirectories, or it can be a directory tree.
At any rate, Denote takes care to only consider "notes" as valid
candidates in the relevant operations and will omit other files or
directories.

[ Subdirectory support is part of {{{development-version}}} ]

Every note produced by Denote follows this pattern ([[#h:17896c8c-d97a-4faa-abf6-31df99746ca6][Points of entry]]):

: DATE--TITLE__KEYWORDS.EXTENSION

The =DATE= field represents the date in year-month-day format followed
by the capital letter =T= (for "time") and the current time in
hour-minute-second notation.  The presentation is compact:
=20220531T091625=.  The =DATE= serves as the unique identifier of each
note.

The =TITLE= field is the title of the note, as provided by the user.  It
automatically gets downcased and hyphenated.  An entry about "Economics
in the Euro Area" produces an =economics-in-the-euro-area= string for
the =TITLE= of the file name.

#+vindex: denote-allow-multi-word-keywords
The =KEYWORDS= field consists of one or more entries demarcated by an
underscore (the separator is inserted automatically).  Each keyword is a
string provided by the user at the relevant prompt which broadly
describes the contents of the entry.  Keywords that need to be more than
one-word-long must be written with hyphens: any other character, such as
spaces or the plus sign is automatically converted into a hyphen.  So
when =emacs_library= appears in a file name, it is interpreted as two
distinct keywords, whereas =emacs-library= is one keyword.  This is
reflected in how the keywords are recorded in the note ([[#h:13218826-56a5-482a-9b91-5b6de4f14261][Front matter]]).
While Denote supports multi-word keywords by default, the user option
~denote-allow-multi-word-keywords~ can be set to nil to forcibly join
all words into one, meaning that an input of =word1 word2= will be
written as =word1word2=.

#+vindex: denote-file-type
The =EXTENSION= is the file type.  By default, it is =.org= (~org-mode~)
though the user option ~denote-file-type~ provides support for Markdown
with YAML or TOML variants (=.md= which runs ~markdown-mode~) and plain
text (=.txt= via ~text-mode~).  Consult its doc string for the minutia.
While files end in the =.org= extension by default, the Denote code base
does not actually depend on org.el and/or its accoutrements.

Examples:

: 20220610T043241--initial-thoughts-on-the-zettelkasten-method__notetaking.org
: 20220610T062201--define-custom-org-hyperlink-type__denote_emacs_package.md
: 20220610T162327--on-hierarchy-and-taxis__notetaking_philosophy.txt

The different field separators, namely =--= and =__= introduce an
efficient way to anchor searches (such as with Emacs commands like
~isearch~ or from the command-line with ~find~ and related).  A query
for =_word= always matches a keyword, while a regexp in the form of,
say, ="\\([0-9T]+?\\)--\\(.*?\\)_"= captures the date in group =\1= and
the title in =\2= (test any regular expression in the current buffer by
invoking =M-x re-builder=).

[[#h:1a953736-86c2-420b-b566-fb22c97df197][Features of the file-naming scheme for searching or filtering]].

While Denote is an Emacs package, notes should work long-term and not
depend on the functionality of a specific program.  The file-naming
scheme we apply guarantees that a listing is readable in a variety of
contexts.

** Sluggified title and keywords
:PROPERTIES:
:CUSTOM_ID: h:ae8b19a1-7f67-4258-96b3-370a72c43f4e
:END:

Denote has to be highly opinionated about which characters can be used
in file names and the file's front matter in order to enforce its
file-naming scheme.  The private variable ~denote--punctuation-regexp~
holds the relevant value.  In simple terms:

+ What we count as "illegal characters" are converted into hyphens.

+ Input for a file title is hyphenated and downcased.  The original
  value is preserved in the note's contents ([[#h:13218826-56a5-482a-9b91-5b6de4f14261][Front matter]]).

+ Keywords should not have spaces or other delimiters.  If they do, they
  are converted into hyphens.  Keywords are always downcased.

** Features of the file-naming scheme for searching or filtering
:PROPERTIES:
:CUSTOM_ID: h:1a953736-86c2-420b-b566-fb22c97df197
:END:

File names have three fields and two sets of field delimiters between
them:

: DATE--TITLE__KEYWORDS.EXTENSION

The first field delimiter is the double hyphen, while the second is the
double underscore.  These practically serve as anchors for easier
searching.  Consider this example:

: 20220621T062327--introduction-to-denote__denote_emacs.txt

You will notice that there are two matches for the word =denote=: one in
the title field and another in the keywords' field.  Because of the
distinct field delimiters, if we search for =-denote= we only match the
first instance while =_denote= targets the second one.  When sorting
through your notes, this kind of specificity is invaluable---and you get
it for free from the file names alone!

Users can get a lot of value out of this simple arrangement, even if
they have no knowledge of regular expressions.  One thing to consider,
for maximum effect, is to avoid using multi-word keywords as those get
hyphenated like the title and will thus interfere with the above: either
set the user option ~denote-allow-multi-word-keywords~ to nil or simply
insert single words at the relevant prompts.

* Points of entry
:PROPERTIES:
:CUSTOM_ID: h:17896c8c-d97a-4faa-abf6-31df99746ca6
:END:

#+findex: denote
#+findex: denote-type
#+findex: denote-org-capture
#+findex: denote-date
There are four ways to write a note with Denote: invoke the ~denote~,
~denote-type~, ~denote-date~ commands, or leverage the
~org-capture-templates~ by setting up a template which calls the
function ~denote-org-capture~.

In the first case, all that is needed is to run ~denote~.  It will
prompt for a title.  Once it is supplied, the command will ask for
keywords.  The resulting note will have a file name as already explained
([[#h:4e9c7512-84dc-4dfb-9fa9-e15d51178e5d][The file naming scheme]]).

#+vindex: denote-known-keywords
#+vindex: denote-infer-keywords
The keyword prompt supports minibuffer completion.  Available candidates
are those defined in the user option ~denote-known-keywords~.  More
candidates can be inferred from the names of existing notes, by setting
~denote-infer-keywords~ to non-nil (which is the case by default).

#+vindex: denote-sort-keywords
Multiple keywords can be inserted by separating them with a comma (or
whatever the value of the ~crm-indicator~ is---which should be a comma).
When the user option ~denote-sort-keywords~ is non-nil (the default),
keywords are sorted alphabetically (technically, the sorting is done
with ~string-lessp~).

The ~denote~ command can also be called from Lisp, in which case it
expects the =TITLE= and =KEYWORDS= arguments.  The former is a string,
the latter a list of strings.

The ~denote-type~ command is like ~denote~ except it also prompts for a
file type to use as a local value for ~denote-file-type~.  In practical
terms, this lets you produce, say, a note in Markdown even though you
normally write in Org ([[#h:f34b172b-3440-446c-aec1-bf818d0aabfe][Notes in multiple file types]]).

Similarly, the ~denote-date~ command accepts the same =TITLE= and
=KEYWORDS= arguments, though it starts by asking for a date.  Normally,
Denote use the current date and time to construct an identifier, but
~denote-date~ allows the user to specify any date+time combination.  The
input for the =DATE= argument is like =2022-06-16= or =2022-06-16
14:30=.  When the time is omitted, it is interpreted as =00:00=.

Since the ability to insert a date may result in duplicate identifiers,
Denote takes care to abort the operation if such an identity is
established (e.g. when you use ~denote-date~ with =2022-06-16= twice, it
will generate the same identifier of =20220616T000000=).  The user must
thus call the ~denote-date~ command again and provide a unique value.

For integration with ~org-capture~, the user must first add the relevant
template.  Such as:

#+begin_src emacs-lisp
(with-eval-after-load 'org-capture
  (require 'denote-org-capture)
  (add-to-list 'org-capture-templates
               '("n" "New note (with Denote)" plain
                 (file denote-last-path)
                 #'denote-org-capture
                 :no-save t
                 :immediate-finish nil
                 :kill-buffer t
                 :jump-to-captured t)))
#+end_src

[ In the future, we might develop Denote in ways which do not require such
  manual intervention. ]

Once the template is added, it is accessed from the specified key.  If,
for instance, ~org-capture~ is bound to =C-c c=, then the note creation
is initiated with =C-c c n=.  After that, the process is the same as
with invoking ~denote~ directly, namely: a prompt for a title followed
by a prompt for keywords.

#+vindex: denote-org-capture-specifiers
Users may prefer to leverage ~org-capture~ in order to extend file
creation with the specifiers described in the ~org-capture-templates~
documentation (such as to capture the active region and/or create a
hyperlink pointing to the given context).  Due to the particular
file-naming scheme of Denote, such specifiers cannot be written directly
in the template.  Instead, they have to be assigned to the user option
~denote-org-capture-specifiers~, which is interpreted by the function
~denote-org-capture~.  Example with our default value:

#+begin_src emacs-lisp
(setq denote-org-capture-specifiers "%l\n%i\n%?")
#+end_src

Note that ~denote-org-capture~ ignores the ~denote-file-type~: it always
sets the Org file extension for the created note to ensure that the
capture process works as intended, especially for the desired output of
the ~denote-org-capture-specifiers~.

#+findex: denote-create-note
#+findex: denote-create-note-using-type
#+findex: denote-create-note-using-date
For convencience, the ~denote~ command has a ~denote-create-note~ alias.
Same for ~denote-type~ which is ~denote-create-note-using-type~ and
~denote-date~ that has ~denote-create-note-using-date~.  The purpose of
these aliases is to provide alternative, more descriptive names of
select commands to aid with discoverability.

* Renaming files
:PROPERTIES:
:CUSTOM_ID: h:532e8e2a-9b7d-41c0-8f4b-3c5cbb7d4dca
:END:

Denote's file-naming scheme is not specific to notes or text files: it
is useful for all sorts of files, such as multimedia and PDFs that form
part of the user's longer-term storage ([[#h:4e9c7512-84dc-4dfb-9fa9-e15d51178e5d][The file-naming scheme]]).  While
Denote does not manage such files, it already has all the mechanisms to
facilitate the task of renaming them.

#+findex: denote-dired-rename-file
To this end, we provide the ~denote-dired-rename-file~ command.  It has
a two-fold purpose: (i) to change the name of an existing file while
retaining its identifier and (ii) to write a Denote-compliant file name
for an item that was not created by ~denote~ or related commands (such
as an image or PDF).

The ~denote-dired-rename-file~ command will target the file at point if
it finds one in the current Dired buffer.  Otherwise it prompts with
minibuffer completion for a file name.  It then uses the familiar
prompts for a =TITLE= and =KEYWORDS= the same way the ~denote~ command
does ([[#h:17896c8c-d97a-4faa-abf6-31df99746ca6][Points of entry]]).  As a final step, it asks for confirmation
before renaming the file at point, showing a message like:

#+begin_example
Rename sample.pdf to 20220612T052900--my-sample-title__testing.pdf? (y or n)
#+end_example

#+vindex: denote-dired-rename-expert
However, if the user option ~denote-dired-rename-expert~ is non-nil,
conduct the renaming operation outright---no questions asked.

When operating on a file that has no identifier, such as =sample.pdf=,
Denote reads the file properties to retrieve its last modification time.
If the file was from a past date like 2000-11-31 it will get an
identifier starting with =20001131= followed by the time component (per
our file-naming scheme).

The file type extension (e.g. =.pdf=) is read from the underlying file
and is preserved through the renaming process.  Files that have no
extension are simply left without one.

Renaming only occurs relative to the current directory.  Files are not
moved between directories.

#+vindex: denote-dired-post-rename-functions
#+findex: denote-dired-rewrite-front-matter
The final step of the ~denote-dired-rename-file~ command is to call the
special hook ~denote-dired-post-rename-functions~.  Functions added to
that hook must accept three arguments, as explained in its doc string.
For the time being, the only function we define is the one which updates
the underlying note's front matter to match the new file name:
~denote-dired-rewrite-front-matter~.  The function takes care to only
operate on an actual note, instead of arbitrary files.

DEVELOPMENT NOTE: the ~denote-dired-rewrite-front-matter~ needs to be
tested thoroughly.  It rewrites file contents so we have to be sure it
does the right thing.  To avoid any trouble, it always asks for
confirmation before performing the replacement.  This confirmation
ignores ~denote-dired-rename-expert~ for the time being, though we might
want to lift that restriction once everything works as intended.

* Front matter
:PROPERTIES:
:CUSTOM_ID: h:13218826-56a5-482a-9b91-5b6de4f14261
:END:

Notes have their own "front matter".  This is a block of data at the top
of the file, with no empty lines between the entries, which is
automatically generated at the creation of a new note. The front matter
includes the title and keywords (aka "tags" or "filetags", depending on
the file type) which the user specified at the relevant prompt, as well
as the date and unique identifier which are derived automatically.

This is how it looks for Org mode (~denote-file-type~ is nil):

#+begin_src org
:PROPERTIES:
:ID:          20220630T160934
:END:
,#+title:      This is a sample note
,#+date:       [2022-06-30 Thu 16:09]
,#+filetags:   denote  testing
#+end_src

Org notes use a =PROPERTIES= drawer at the top of the file for maximum
compatibility with the Org ecosystem, particularly for linking to notes
and exporting them ([[#h:fc913d54-26c8-4c41-be86-999839e8ad31][Linking notes]]).

For Markdown with YAML, the front matter looks like this
(~denote-file-type~ has the =markdown-yaml= value):

#+begin_src md
---
title:      "This is a sample note"
date:       2022-06-30T16:09:58+03:00
tags:       denote  testing
identifier: "20220630T160958"
---
#+end_src

For Markdown with TOML, it looks like this (~denote-file-type~ has the
=markdown-toml= value):

#+begin_src md
+++
title      = "This is a sample note"
date       = 2022-06-30T16:10:13+03:00
tags       = ["denote", "testing"]
identifier = "20220630T161013"
+++
#+end_src

And for plain text, we have the following (~denote-file-type~ has the
=text= value):

#+begin_example
title:      This is a sample note
date:       2022-06-30
tags:       denote  testing
identifier: 20220630T161028
---------------------------
#+end_example

#+vindex: denote-date-format
The format of the date in the front matter is controlled by the user
option ~denote-date-format~.  When nil, Denote uses a file-type-specific
format:

- For Org, an inactive timestamp is used, such as
  =[2022-06-30 Wed 06:19]=.

- For Markdowmn, the RFC3339 standard is applied:
  =2022-06-30T15:48:00+03:00=.

- For plain text, the format is that of ISO 8601: =2022-06-30=.

If the value is a string, ignore the above and use it instead.  The
string must include format specifiers for the date.  These are described
in the doc string of ~format-time-string~..

[ DEV NOTE: ~denote-date-format~ supersedes the now obsolete
  ~denote-front-matter-date-format~ as part of {{{development-version}}} ]

** Tweaking the front matter
:PROPERTIES:
:CUSTOM_ID: h:f69371d5-1843-493d-9ff5-c1ab3b43024e
:END:

What follows is for advanced users.  When in doubt, only configure
variables we describe as a "user option": they are declared in the
source code with the ~defcustom~ keyword.

Denote's code base is designed in a composable way, which lets the user
make precise interventions to affect the output of the relevant
commands.  One such case is to configure the front matter, such as by
changing the order the keys appear in, renaming them, or adding new
elements.

Some examples are in order, starting with the Org file type.  This is
what we have in =denote.el=:

#+begin_src emacs-lisp
(defvar denote-org-front-matter
  ":PROPERTIES:
:ID:          %4$s
:END:
#+title:      %1$s
#+date:       %2$s
#+filetags:   %3$s
\n"
  "Org front matter value for `format'.
The order of the arguments is TITLE, DATE, KEYWORDS, ID.  If you
are an avdanced user who wants to edit this variable to affect
how front matter is produced, consider using something like %2$s
to control where Nth argument is placed.

Make sure to

1. Not use empty lines inside the front matter block.

2. Insert at least one empty line after the front matter block
and do not use any empty line before it.

These help ensure consistency and might prove useful if we need
to operate on the front matter as a whole.")
#+end_src

Notice how we can pass a number to the =%s= specifier for the =:ID:=
property.  This is what allows us to change the placement of the
provided arguments.

The default Org mode front matter is formatted as:

#+begin_src org
:PROPERTIES:
:ID:          20220610T202537
:END:
,#+title:      This is a sample note
,#+date:       2022-06-10
,#+filetags:   denote  testing
#+end_src

If the user does not need =org-id= compatible ID property drawer, they
can do this instead:

#+begin_src emacs-lisp
(setq denote-org-front-matter
      "#+title:     %s
,#+date:       %s
,#+filetags:   %s
,#+identifier: %s
\n"
      "Org front matter value for `format'.
The order of the arguments is TITLE, DATE, KEYWORDS, ID.  If you
are an avdanced user who wants to edit this variable to affect
how front matter is produced, consider using something like %2$s
to control where Nth argument is placed.")
#+end_src

The output is now formatted thus:

#+begin_src org
,#+title:      This is a sample note
,#+date:       2022-06-10
,#+filetags:   denote  testing
,#+identifier: 20220610T202537
#+end_src

For another example, we will use the plain text variant, as it differs a
bit from the above.  By default it is formatted this way:

#+begin_example
title:      This is a sample note
date:       2022-06-10
tags:       denote  testing
identifier: 20220610T202232
---------------------------
#+end_example

The line with the hyphens is the product of the fifth format specifier,
as documented in ~denote-text-front-matter~.  Its value is stored in
~denote-text-front-matter-delimiter~.  Say we want to have a delimiter
both at the top and bottom:

#+begin_src emacs-lisp
(setq denote-text-front-matter
      "%5$s
title:      %1$s
date:       %2$s
tags:       %3$s
identifier: %4$s
%5$s\n\n")
#+end_src

Which gives us:

#+begin_example
---------------------------
title:      This is a sample note
date:       2022-06-11
tags:       denote  testing
identifier: 20220611T093252
---------------------------
#+end_example

Or we would rather use another character instead of hyphens, such as the
equals sign:

#+begin_src emacs-lisp
(setq denote-text-front-matter-delimiter (make-string 27 ?=))
#+end_src

Remember that this is for advanced users.  If you want to see changes
done on this front, you are welcome to share your thoughts and/or
participate in the development of Denote.

* Linking notes
:PROPERTIES:
:CUSTOM_ID: h:fc913d54-26c8-4c41-be86-999839e8ad31
:END:

#+findex: denote-link
The ~denote-link~ command inserts a link at point to an entry specified
at the minibuffer prompt.  Links are formatted depending on the file
type of current note.  In Org and plain text buffers, links are
formatted thus: =[[denote:IDENTIFIER][TITLE]]=.  While in Markdown they
are expressed as =[TITLE](denote:IDENTIFIER)=.

When ~denote-link~ is called with a prefix argument (=C-u= by default)
it formats links like =[[denote:IDENTIFIER]]=.  The user might prefer
its simplicity.

#+vindex: denote-link-use-org-id
When the user option ~denote-link-use-org-id~ is set to non-nil (default
is nil), inserted links in Org notes that target other Org notes will
use the standard =id:= type so the format is =[[id:IDENTIFIER][TITLE]]=
(the title is omitted is ~denote-link~ is called with a prefix argument,
as explained above).  When, however, an Org note links to a note in
another file, the link with use our own =denote:= type as there is no
standard for this case.

Inserted links are automatically buttonized and remain active for as
long as the buffer is available.  In Org this is handled automatically
as Denote either uses the standard =id:= link type or creates its own
custom hyperlink: the =denote:= type which works exactly like the
=file:=.  In Markdown and plain text, Denote handles the buttonization
of those links.

To buttonize links in existing files while visiting them, the user must
add this snippet to their setup:

#+findex: denote-link-buttonize-buffer
#+begin_src emacs-lisp
(add-hook 'find-file-hook #'denote-link-buttonize-buffer)
#+end_src

#+findex: denote-link-find-file
Denote has a major-mode-agnostic mechanism to collect all linked file
references in the current buffer and return them as an appropriately
formatted list.  This list can then be used in interactive commands.
The ~denote-link-find-file~ is such a command.  It uses minibuffer
completion to visit a file that is linked to from the current note.  The
candidates have the correct metadata, which is ideal for integration
with other standards-compliant tools ([[#h:8ed2bb6f-b5be-4711-82e9-8bee5bb06ece][Extending Denote]]).  For instance,
a package such as =marginalia= will display accurate annotations, while
the =embark= package will be able to work its magic such as in exporting
the list into a filtered Dired buffer (i.e. a familiar Dired listing
with only the files of the current minibuffer session).

#+findex: denote-link-backlinks
The command ~denote-link-backlinks~ produces a bespoke buffer which
displays the file name of all notes linking to the current one.  Each
file name appears on its own line and is buttonized so that it performs
the action of visiting the referenced file.  The backlinks' buffer looks
like this:

#+begin_example
Backlinks to "On being honest" (20220614T130812)
------------------------------------------------

20220614T145606--let-this-glance-become-a-stare__journal.txt
20220616T182958--not-feeling-butterflies-in-your-stomach__journal.txt
#+end_example

#+vindex: denote-link-fontify-backlinks
The backlinks' buffer is fontified by default, though the user has
access to the ~denote-link-fontify-backlinks~ option to disable this
effect by setting its value to nil.

#+vindex: denote-link-backlinks-display-buffer-action
The placement of the backlinks' buffer is subject to the user option
~denote-link-backlinks-display-buffer-action~.  Due to the nature of the
underlying ~display-buffer~ mechanism, this inevitably is an advanced
feature.  By default, the backlinks' buffer is displayed below the
current window.  The doc string of our user option includes a
configuration that places the buffer in a left side window instead.
Reproducing it here for your convenience:

#+begin_src emacs-lisp
(setq denote-link-backlinks-display-buffer-action
      '((display-buffer-reuse-window
         display-buffer-in-side-window)
        (side . left)
        (slot . 99)
        (window-width . 0.3)))
#+end_src

#+findex: denote-link-add-links
The command ~denote-link-add-links~ adds links at point matching a
regular expression or plain string.  The links are inserted as a
typographic list, such as:

#+begin_example
- link1
- link2
- link3
#+end_example

Each link is formatted according to the file type of the current note,
as explained further above about the ~denote-link~ command.  The current
note is excluded from the matching entries (adding a link to itself is
pointless).

When called with a prefix argument (=C-u=) ~denote-link-add-links~ will
format all links as =[[TYPE:IDENTIFIER]]=, hence a typographic list:

#+begin_example
- [[TYPE:IDENTIFIER-1]]
- [[TYPE:IDENTIFIER-2]]
- [[TYPE:IDENTIFIER-3]]
#+end_example

The =TYPE= is either =denote:= or =id:=, exactly as we explained above
for the ~denote-link~ command.

Same examples of a regular expression that can be used with this
command:

- =journal= match all files which include =journal= anywhere in their
  name.

- =_journal= match all files which include =journal= as a keyword.

- =^2022.*_journal= match all file names starting with =2022= and
  including the keyword =journal=.

- =\.txt= match all files including =.txt=.  In practical terms, this
  only applies to the file extension, as Denote automatically removes
  dots (and other characters) from the base file name.

If files are created with ~denote-sort-keywords~ as non-nil (the
default), then it is easy to write a regexp that includes multiple
keywords in alphabetic order:

- =_denote.*_package= match all files that include both the =denote= and
  =package= keywords, in this order.

- =\(.*denote.*package.*\)\|\(.*package.*denote.*\)= is the same as
  above, but out-of-order.

Remember that regexp constructs only need to be escaped once (like =\|=)
when done interactively but twice when called from Lisp.  What we show
above is for interactive usage.

#+findex: denote-link-insert-link
#+findex: denote-link-show-backlinks-buffer
#+findex: denote-link-insert-links-matching-regexp
For convenience, the ~denote-link~ command has an alias called
~denote-link-insert-link~.  The ~denote-link-backlinks~ can also be used
as ~denote-link-show-backlinks-buffer~.  While ~denote-link-add-links~
is aliased ~denote-link-insert-links-matching-regexp~.  The purpose of
these aliases is to offer alternative, more descriptive names of select
commands.

** Writing metanotes
:PROPERTIES:
:CUSTOM_ID: h:6060a7e6-f179-4d42-a9de-a9968aaebecc
:END:

A "metanote" is an entry that describes other entries who have something
in common.  Writing metanotes can be part of a workflow where the user
periodically reviews their work in search of patterns and deeper
insights.  For example, you might want to read your journal entries from
the past year to reflect on your experiences, evolution as a person, and
the like.

The command ~denote-link-add-links~, which we covered extensively in the
previous section, is suited for this task ([[#h:fc913d54-26c8-4c41-be86-999839e8ad31][Linking notes]]).  You will
create your metanote the way you use Denote ordinarily (metanotes may
have the =metanote= keyword), write an introduction or however you want
to go about it, invoke ~denote-link-add-links~ to cite the notes that
match the given regexp, and continue writing.

Metanotes can serve as entry points to groupings of individual notes.
They are not the same as a filtered list of files, i.e. what you would
do in Dired or the minibuffer where you narrow the list of notes to a
given query.  Metanotes contain the filtered list plus your thoughts
about it.  The act of purposefully grouping notes together and
contemplating on their shared patterns is what adds value.

Your future self will appreciate metanotes for the function they serve
in encapsulating knowledge, while current you will be equipped with the
knowledge derived from the deliberate self-reflection.

* Fontification in Dired
:PROPERTIES:
:CUSTOM_ID: h:337f9cf0-9f66-45af-b73f-f6370472fb51
:END:

#+findex: denote-dired-mode
One of the upsides of Denote's file-naming scheme is the predictable
pattern it establishes, which appears as a near-tabular presentation in
a listing of notes (i.e. in Dired).  The ~denote-dired-mode~ can help
enhance this impression, by fontifying the components of the file name
to make the date (identifier) and keywords stand out.

There are two ways to set the mode.  Either use it for all directories,
which probably is not needed:

#+begin_src emacs-lisp
(require 'denote-dired)
(add-hook 'dired-mode-hook #'denote-dired-mode)
#+end_src

#+vindex: denote-dired-directories
#+findex: denote-dired-mode-in-directories
Or configure the user option ~denote-dired-directories~ and then set up
the function ~denote-dired-mode-in-directories~:

#+begin_src emacs-lisp
(require 'denote-dired)

;; We use different ways to specify a path for demo purposes.
(setq denote-dired-directories
      (list denote-directory
            (thread-last denote-directory (expand-file-name "attachments"))
            (expand-file-name "~/Documents/vlog")))

(add-hook 'dired-mode-hook #'denote-dired-mode-in-directories)
#+end_src

The faces we define are:

#+vindex: denote-dired-field-date
#+vindex: denote-dired-field-delimiter
#+vindex: denote-dired-field-extension
#+vindex: denote-dired-field-keywords
#+vindex: denote-dired-field-time
#+vindex: denote-dired-field-title
+ ~denote-dired-field-date~
+ ~denote-dired-field-delimiter~
+ ~denote-dired-field-extension~
+ ~denote-dired-field-keywords~
+ ~denote-dired-field-time~
+ ~denote-dired-field-title~

For the time being, the =diredfl= package is not compatible with this
facility.

The ~denote-dired-mode~ does not only fontify note files that were
created by Denote: it covers every file name that follows our naming
conventions ([[#h:4e9c7512-84dc-4dfb-9fa9-e15d51178e5d][The file-naming scheme]]).  This is particularly useful for
scenaria where, say, one wants to organise their collection of PDFs and
multimedia in a systematic way (and, perhaps, use them as attachments
for the notes Denote produces).

* Minibuffer histories
:PROPERTIES:
:CUSTOM_ID: h:82dc1203-d689-44b2-9a6c-b37776209651
:END:

Denote has a dedicated minibuffer history for each one of its prompts.
This practically means that using =M-p= (~previous-history-element~) and
=M-n= (~next-history-element~) will only cycle through the relevant
record of inputs, such as your latest titles in the =TITLE= prompt, and
keywords in the =KEYWORDS= prompt.

The built-in =savehist= library saves minibuffer histories.  Sample
configuration:

#+begin_src emacs-lisp
(require 'savehist)
(setq savehist-file (locate-user-emacs-file "savehist"))
(setq history-length 10000)
(setq history-delete-duplicates t)
(setq savehist-save-minibuffer-history t)
(add-hook 'after-init-hook #'savehist-mode)
#+end_src

* Notes in multiple file types
:PROPERTIES:
:CUSTOM_ID: h:f34b172b-3440-446c-aec1-bf818d0aabfe
:END:

As noted before, Denote does not have a particular preference on the
workflow the user wishes to follow nor does it expect a specific file
type.  It is entirely possible to store notes in a variety of formats
across multiple directories and Denote will still be able to work with
them, provided they follow the file-naming scheme and have an identifier
in their front matter, where relevant.  Here we show how to create new
notes that take the example of the ~denote-type~ command and take it one
step further.

Suppose you want to use the ~denote~ command to store some notes in
Markdown, others in Org, and others still in plain text.  Maybe you also
want to place each of those in its own directory.  Using the
~denote-type~ command is not sufficient, as it only operates on the
value of the user option ~denote-directory~.  You need some small
wrapper functions.

For example:

+ =~/Documents/notes/= is your default and contains Org files.
+ =~/Documents/blog/= holds the files of your blog.
+ =~/Documents/random/= is where you scribble thoughts in plain text.

Why would you do that?  It does not matter.  This is for didactic
purposes.  All you need to do is write functions that ~let~ bind the
~denote-directory~ and to the desired value.

#+begin_src emacs-lisp
(defun my-denote-markdown-toml ()
  "Create Markdown+TOML note in ~/Documents/blog/."
  (interactive)
  (let ((denote-file-type 'markdown-toml)
        (denote-directory "~/Documents/blog/"))
    (call-interactively #'denote)))

(defun my-denote-plain-text ()
  "Create plain text note in ~/Documents/random/."
  (interactive)
  (let ((denote-file-type 'text)
        (denote-directory "~/Documents/random/"))
    (call-interactively #'denote)))
#+end_src

You do not need a third command for the Org files, as those would be the
default used by regular ~denote~.

Given Denote's composable code, you can tweak the output however you
like, including the contents of the file ([[#h:f69371d5-1843-493d-9ff5-c1ab3b43024e][Tweaking the front matter]]).

If you do place different types of notes in their own directories, you
must introduce directory-local variables to keep things working
seamlessly.  Otherwise you cannot create notes, retrieve backlinks, and
so on.  To that end, the ~denote-directory~ variable considers the
symbols =default-directory= or =local= as safe local variables.  Write a
=.dir-locals.el= file in each of your non-default notes directories with
the following contents (replacing =default-directory= with =local=, if
you prefer):

#+begin_src emacs-lisp
;;; Directory Local Variables
;;; For more information see (info "(emacs) Directory Variables")

((nil . ((denote-directory . default-directory))))
#+end_src

This will allow things to work smoothly (e.g. ~denote-infer-keywords~).

Your default ~denote-directory~ does not need this, as it already is the
normal target that Denote uses.

Want to automate aspects of note creation ([[#h:4a6d92dd-19eb-4fcc-a7b5-05ce04da3a92][Keep a journal or diary]])?
Have more ideas?  Something does not work quite right?  Areas you wish
were more abstract in the code?  Please participate in the development
process.

** Keep a journal or diary
:PROPERTIES:
:CUSTOM_ID: h:4a6d92dd-19eb-4fcc-a7b5-05ce04da3a92
:END:

While there are subtle technical differences between a journal and a
diary, we will consider those equivalent in the interest of brevity:
they both describe a personal space that holds a record of your thoughts
about your experiences and/or view of events in the world.

Suppose you are committed to writing an entry every day.  Unlike what we
demonstrated before, your writing will follow a regular naming pattern
([[#h:f34b172b-3440-446c-aec1-bf818d0aabfe][Notes in multiple file types]]).  You know that the title of the new note
must always look like =Tuesday 14 June 2022= and the keyword has to be
=journal= or =diary=.  As such, you want to automate the task instead of
being prompted each time, as is the norm with ~denote~ and the relevant
commands ([[#h:17896c8c-d97a-4faa-abf6-31df99746ca6][Points of entry]]).  This is easy to accomplish because ~denote~
can be called from Lisp and given the required arguments of =TITLE= and
=KEYWORDS= directly.  All you need is a simple wrapper function:

#+begin_src emacs-lisp
(defun my-denote-journal ()
  "Create an entry tagged 'journal' with the date as its title."
  (interactive)
  (denote
   (format-time-string "%A %e %B %Y") ; format like Tuesday 14 June 2022
   "journal")) ; multiple keywords are a list of strings: '("one" "two")
#+end_src

By invoking ~my-denote-journal~ you will go straight into the newly
created note and commit to your writing outright.

Of course, you can always set up the function so that it asks for a
=TITLE= but still automatically applies the =journal= tag:

#+begin_src emacs-lisp
(defun denote-journal-with-title ()
  "Create an entry tagged 'journal', while prompting for a title."
  (interactive)
  (denote
   (denote--title-prompt) ; ask for title, instead of using human-readable date
   "journal"))
#+end_src

Sometimes journaling is done with the intent to hone one's writing
skills.  Perhaps you are learning a new language or wish to communicate
your ideas with greater clarity and precision.  As with everything that
requires a degree of sophistication, you have to work for it---write,
write, write!

One way to test your progress is to set a timer.  It helps you gauge
your output and its quality.  To use a timer with Emacs, consider the
=tmr= package:

#+begin_src emacs-lisp
(defun my-denote-journal-with-tmr ()
  "Like `my-denote-journal', but also set a 10-minute timer.
The `tmr' command is part of the `tmr' package."
  (interactive)
  (denote
   (format-time-string "%A %e %B %Y")
   "journal")
  (tmr 10 "Practice writing in my journal")) ; set 10 minute timer with a description
#+end_src

Once the timer elapses, stop writing and review your performance.
Practice makes perfect!

[ As Denote matures, we may add hooks to control what happens before or
  after the creation of a new note.  We shall also document more
  examples of tasks that can be accomplished with this package. ]

Sources for =tmr=:

+ Package name (GNU ELPA): =tmr=
+ Official manual: <https://protesilaos.com/emacs/tmr>
+ Change log: <https://protesilaos.com/emacs/denote-changelog>
+ Git repo on SourceHut: <https://git.sr.ht/~protesilaos/tmr>
  - Mirrors:
    + GitHub: <https://github.com/protesilaos/tmr>
    + GitLab: <https://gitlab.com/protesilaos/tmr>
+ Mailing list: <https://lists.sr.ht/~protesilaos/tmr>

Recall what we discussed elsewhere in the manual about changing the file
type and target directory ([[#h:f34b172b-3440-446c-aec1-bf818d0aabfe][Notes in multiple file types]]).  You basically
~let~ bind the relevant variables.  Such bindings are specific to the
function: they do not affect anything outside of it, so you can keep the
defaults for your regular notes and use something different for your
journaling.  For example, the following snippet is like the previous
sample of writing a journal entry and setting a timer, but it also uses
a plain text file type and adds the new note to the
=~/Documents/journal/= directory:

#+begin_src emacs-lisp
(defun my-denote-journal-with-tmr-and-custom-type-and-dir ()
  "Like `my-denote-journal-with-tmr' with custom type and directory."
  (interactive)
  (let ((denote-file-type 'text) ; it supports other file types as well: read its doc string
        (denote-directory "~/Documents/journal/"))
    (denote
     (format-time-string "%A %e %B %Y")
     "journal")
    (tmr 10 "Practice writing in my journal")))
#+end_src

Finally, we can incorporate the idea of the ~denote-date~ command into
our journaling workflow.  Unlike regular ~denote~, this command has a
slightly different structure.  Below are variants of the aforementioned
ideas.  If you pick more than one, just give them a unique name (the
text right after ~defun~):

#+begin_src emacs-lisp
(defun my-denote-journal-with-date (date title)
  "Ask for DATE and TITLE to write a journal entry.

Read the doc string of `denote-date' on what a valid DATE is."
  (interactive
   (list
    (denote--date-prompt)
    (denote--title-prompt)))
  (when-let ((d (denote--valid-date date))
             (id (format-time-string denote--id-format d))
             ((denote--barf-duplicate-id id)))
    (denote--prepare-note title "journal" nil d id)))

(defun my-denote-journal-with-date (date)
  "Ask for DATE to write a journal entry.

Read the doc string of `denote-date' on what a valid DATE input is.

The title of the note is something like Tuesday 17 June 2020,
though you can modify the `format-time-string' specifiers as
described in its doc string."
  (interactive (list (denote--date-prompt)))
  (when-let ((d (denote--valid-date date))
             (id (format-time-string denote--id-format d))
             ((denote--barf-duplicate-id id)))
    (denote--prepare-note
     (format-time-string "%A %e %B %Y" d)
     "journal" nil d id)))

(defun my-denote-journal-with-date (date)
  "Ask for DATE to write a journal entry.

Journal entries are stored in ~/Documents/journal/ and use plain
text for their `denote-file-type'.

Read the doc string of `denote-date' on what a valid DATE input is.

The title of the note is something like Tuesday 17 June 2020,
though you can modify the `format-time-string' specifiers as
described in its doc string."
  (interactive (list (denote--date-prompt)))
  (when-let ((d (denote--valid-date date))
             (id (format-time-string denote--id-format d))
             ((denote--barf-duplicate-id id))
             (denote-file-type 'text) ; it supports other file types as well: read its doc string
             (denote-directory "~/Documents/journal/"))
    (denote--prepare-note
     (format-time-string "%A %e %B %Y" d)
     "journal" nil d id)))

(defun my-denote-journal-with-date (date)
  "Ask for DATE to write a journal entry and start a 10-minute tmr.

Journal entries are stored in ~/Documents/journal/ and use plain
text for their `denote-file-type'.  The `tmr' command comes from
the package of the same name (same dev as Denote's).

Read the doc string of `denote-date' on what a valid DATE input is.

The title of the note is something like Tuesday 17 June 2020,
though you can modify the `format-time-string' specifiers as
described in its doc string."
  (interactive (list (denote--date-prompt)))
  (when-let ((d (denote--valid-date date))
             (id (format-time-string denote--id-format d))
             ((denote--barf-duplicate-id id))
             (denote-file-type 'text) ; it supports other file types as well: read its doc string
             (denote-directory "~/Documents/journal/"))
    (denote--prepare-note
     (format-time-string "%A %e %B %Y" d)
     "journal" nil d id)
    (tmr 10 "Practice writing in my journal")))
#+end_src

* Extending Denote
:PROPERTIES:
:CUSTOM_ID: h:8ed2bb6f-b5be-4711-82e9-8bee5bb06ece
:END:

Denote is a tool with a narrow scope: create notes and link between
them, based on the aforementioned file-naming scheme.  For other common
operations the user is advised to rely on standard Emacs facilities or
specialised third-party packages.  This section covers the details.

** Narrow the list of files in Dired
:PROPERTIES:
:CUSTOM_ID: h:ea173a01-69ef-4574-89a7-6e60ede02f13
:END:

Emacs' standard file manager (or directory editor) can read a regular
expression to mark the matching files.  This is the command
~dired-mark-files-regexp~, which is bound to =% m= by default.  For
example, =% m _denote= will match all files that have the =denote=
keyword ([[#h:1a953736-86c2-420b-b566-fb22c97df197][Features of the file-naming scheme for searching or filtering]]).

Once the files are matched, the user has to options: (i) narrow the list
to the matching items or (ii) exclude the matching items from the list.

For the former, we want to toggle the marks by typing =t= (calls the
command ~dired-toggle-marks~ by default) and then hit the letter =k=
(for ~dired-do-kill-lines~).  The remaining files are those that match
the regexp that was provided earlier.

For the latter approach of filtering out the matching items, simply
involves the use of the =k= command (~dired-do-kill-lines~) to omit the
marked files from the list.

These sequences can be combined to incrementally narrow the list.  Note
that ~dired-do-kill-lines~ does not delete files: it simply hides them
from the current view.

Revert to the original listing with =g= (~revert-buffer~).

For a convenient wrapper, consider this example:

#+begin_src emacs-lisp
(defvar prot-dired--limit-hist '()
  "Minibuffer history for `prot-dired-limit-regexp'.")

;;;###autoload
(defun prot-dired-limit-regexp (regexp omit)
  "Limit Dired to keep files matching REGEXP.

With optional OMIT argument as a prefix (\\[universal-argument]),
exclude files matching REGEXP.

Restore the buffer with \\<dired-mode-map>`\\[revert-buffer]'."
  (interactive
   (list
    (read-regexp
     (concat "Files "
             (when current-prefix-arg
               (propertize "NOT " 'face 'warning))
             "matching PATTERN: ")
     nil 'prot-dired--limit-hist)
    current-prefix-arg))
  (dired-mark-files-regexp regexp)
  (unless omit (dired-toggle-marks))
  (dired-do-kill-lines))
#+end_src

** Use Embark to collect minibuffer candidates
:PROPERTIES:
:CUSTOM_ID: h:edf9b651-86eb-4d5f-bade-3c9e270082f0
:END:

=embark= is a remarkable package that lets you perform relevant,
context-dependent actions using a prefix key (simplifying in the
interest of brevity).

For our purposes, Embark can be used to produce a Dired listing directly
from the minibuffer.  Suppose the current note has links to three other
notes.  You might use the ~denote-link-find-file~ command to pick one
via the minibuffer.  But why not turn those three links into their own
Dired listing?  While in the minibuffer, invoke ~embark-act~ which you
may have already bound to =C-.= and then follow it up with =E= (for the
~embark-export~ command).

This pattern can be repeated with any list of candidates, meaning that
you can narrow the list by providing some input before eventually
exporting the results with Embark.

Overall, this is very powerful and you might prefer it over doing the
same thing directly in Dired, since you also benefit from all the power
of the minibuffer ([[#h:ea173a01-69ef-4574-89a7-6e60ede02f13][Narrow the list of files in Dired]]).

** Search file contents
:PROPERTIES:
:CUSTOM_ID: h:76198fab-d6d2-4c67-9ccb-7a08cc883952
:END:

Emacs provides built-in commands which are wrappers of standard Unix
tools: =M-x grep= lets the user input the flags of a ~grep~ call and
pass a regular expression to the =-e= flag.

The author of Denote uses this thin wrapper instead:

#+begin_src emacs-lisp
(defvar prot-search--grep-hist '()
  "Input history of grep searches.")

;;;###autoload
(defun prot-search-grep (regexp &optional recursive)
  "Run grep for REGEXP.

Search in the current directory using `lgrep'.  With optional
prefix argument (\\[universal-argument]) for RECURSIVE, run a
search starting from the current directory with `rgrep'."
  (interactive
   (list
    (read-from-minibuffer (concat (if current-prefix-arg
                                      (propertize "Recursive" 'face 'warning)
                                    "Local")
                                  " grep for PATTERN: ")
                          nil nil nil 'prot-search--grep-hist)
    current-prefix-arg))
  (unless grep-command
    (grep-compute-defaults))
  (if recursive
      (rgrep regexp "*" default-directory)
    (lgrep regexp "*" default-directory)))
#+end_src

Rather than maintain custom code, consider using the excellent =consult=
package: it provides commands such as ~consult-grep~ and ~consult-find~
which provide live results and are generally easier to use than the
built-in commands.

** Bookmark the directory with the notes
:PROPERTIES:
:CUSTOM_ID: h:1bba4c1e-6812-4749-948f-57df4fd49b36
:END:

Part of the reason Denote does not reinvent existing functionality is to
encourage you to learn more about Emacs.  You do not need a bespoke
"jump to my notes" directory because such commands do not scale well.
Will you have a "jump to my downloads" then another for multimedia and
so on?  No.

Emacs has a built-in framework for recording persistent markers to
locations.  Visit the ~denote-directory~ (or any dir/file for that
matter) and invoke the ~bookmark-set~ command (bound to =C-x r m= by
default).  It lets you create a bookmark.

The list of bookmarks can be reviewed with the ~bookmark-bmenu-list~
command (bound to =C-x r l= by default).  A minibuffer interface is
available with ~bookmark-jump~ (=C-x r b=).

If you use the =consult= package, its default ~consult-buffer~ command
has the means to group together buffers, recent files, and bookmarks.
Each of those types can be narrowed to with a prefix key.  The package
=consult-dir= is an extension to =consult= which provides useful extras
for working with directories, including bookmarks.

** Use the consult-notes package
:PROPERTIES:
:CUSTOM_ID: h:8907f4bc-992a-45bc-a60e-267ed1ce9c2d
:END:

If you are already using =consult= (which is a brilliant package), you
will probably like its =consult-notes= extension.  It uses the familiar
mechanisms of Consult to filter searches via a prefix key.  For example:

#+begin_src emacs-lisp
(setq consult-notes-data-dirs
      `(("Notes"  ?n ,denote-directory)
        ("Books"  ?b "~/Documents/books")))
#+end_src

With the above, =M-x consult-notes= will list the files in those two
directories.  If you type =n= and space, it narrows the list to just the
notes, while =b= does the same for books.

Note that =consult-notes= is in its early stages of development.  Expect
improvements in the near future (written on 2022-06-22 16:48 +0300).

** Treat your notes as a project
:PROPERTIES:
:CUSTOM_ID: h:fad3eb08-ddc7-43e4-ba28-210d89668037
:END:

Emacs a built-in library for treating a directory tree as a "project".
This means that the contents of this tree are seen as part of the same
set, so commands like ~project-switch-to-buffer~ (=C-x p b= by default)
will only consider buffers in the current project (e.g. three notes that
are currently being visited).

Normally, a "project" is a directory tree whose root is under version
control.  For our purposes, all you need is to navigate to the
~denote-directory~ (for the shell or via Dired) and use the command-line
to run this (requires the =git= executable):

: git init

From Dired, you can type =M-!= which invokes ~dired-smart-shell-command~
and then run the git call there.

The project can then be registered by invoking any project-related
command inside of it, such as ~project-find-file~ (=C-x p f=).

It is a good idea to keep your notes under version control, as that
gives you a history of changes for each file.  We shall not delve into
the technicalities here, though suffice to note that Emacs' built-in
version control framework or the exceptionally well-crafted =magit=
package will get the job done (VC can work with other backends besides
Git).

* Installation
:PROPERTIES:
:CUSTOM_ID: h:f3bdac2c-4704-4a51-948c-a789a2589790
:END:
#+cindex: Installation instructions

** GNU ELPA package
:PROPERTIES:
:CUSTOM_ID: h:42953f87-82bd-43ec-ab99-22b1e22955e7
:END:

The package is available as =denote=.  Simply do:

: M-x package-refresh-contents
: M-x package-install

And search for it.

GNU ELPA provides the latest stable release.  Those who prefer to follow
the development process in order to report bugs or suggest changes, can
use the version of the package from the GNU-devel ELPA archive.  Read:
https://protesilaos.com/codelog/2022-05-13-emacs-elpa-devel/.

** Manual installation
:PROPERTIES:
:CUSTOM_ID: h:d397712c-c8c0-4cfa-ad1a-ef28cf78d1f0
:END:

Assuming your Emacs files are found in =~/.emacs.d/=, execute the
following commands in a shell prompt:

#+begin_src sh
cd ~/.emacs.d

# Create a directory for manually-installed packages
mkdir manual-packages

# Go to the new directory
cd manual-packages

# Clone this repo, naming it "denote"
git clone https://git.sr.ht/~protesilaos/denote denote
#+end_src

Finally, in your =init.el= (or equivalent) evaluate this:

#+begin_src emacs-lisp
;; Make Elisp files in that directory available to the user.
(add-to-list 'load-path "~/.emacs.d/manual-packages/denote")
#+end_src

Everything is in place to set up the package.

* Sample configuration
:PROPERTIES:
:CUSTOM_ID: h:5d16932d-4f7b-493d-8e6a-e5c396b15fd6
:END:
#+cindex: Package configuration

#+begin_src emacs-lisp
(require 'denote)

;; Remember to check the doc strings of those variables.
(setq denote-directory (expand-file-name "~/Documents/notes/"))
(setq denote-known-keywords
      '("emacs" "philosophy" "politics" "economics"))
(setq denote-infer-keywords t)
(setq denote-sort-keywords t)
(setq denote-file-type nil) ; Org is the default, set others here

;; We allow multi-word keywords by default.  The author's personal
;; preference is for single-word keywords for a more rigid workflow.
(setq denote-allow-multi-word-keywords t)

(setq denote-date-format nil) ; read doc string

;; You will not need to `require' all those individually once the
;; package is available.
(require 'denote-retrieve)
(require 'denote-link)

;; If you want links to and from Org notes to use the standard 'id:'
;; link type instead of 'denote:'.
(setq denote-link-use-org-id t)

;; By default, we fontify backlinks in their bespoke buffer.
(setq denote-link-fontify-backlinks t)

;; Also see `denote-link-backlinks-display-buffer-action' which is a bit
;; advanced.

;; If you use Markdown or plain text files (Org renders links as buttons
;; right away)
(add-hook 'find-file-hook #'denote-link-buttonize-buffer)

(require 'denote-dired)
(setq denote-dired-rename-expert nil)

;; We use different ways to specify a path for demo purposes.
(setq denote-dired-directories
      (list denote-directory
            (thread-last denote-directory (expand-file-name "attachments"))
            (expand-file-name "~/Documents/books")))

;; Generic (great if you rename files Denote-style in lots of places):
;; (add-hook 'dired-mode-hook #'denote-dired-mode)
;;
;; OR if only want it in `denote-dired-directories':
(add-hook 'dired-mode-hook #'denote-dired-mode-in-directories)

;; Here is a custom, user-level command from one of the examples we
;; showed in this manual.  We define it here and add it to a key binding
;; below.
(defun my-denote-journal ()
  "Create an entry tagged 'journal', while prompting for a title."
  (interactive)
  (denote
   (denote--title-prompt)
   "journal"))

;; Denote does not define any key bindings.  This is for the user to
;; decide.  For example:
(let ((map global-map))
  (define-key map (kbd "C-c n j") #'my-denote-journal) ; our custom command
  (define-key map (kbd "C-c n n") #'denote)
  (define-key map (kbd "C-c n N") #'denote-type)
  (define-key map (kbd "C-c n d") #'denote-date)
  ;; If you intend to use Denote with a variety of file types, it is
  ;; easier to bind the link-related commands to the `global-map', as
  ;; shown here.  Otherwise follow the same pattern for `org-mode-map',
  ;; `markdown-mode-map', and/or `text-mode-map'.
  (define-key map (kbd "C-c n i") #'denote-link) ; "insert" mnemonic
  (define-key map (kbd "C-c n I") #'denote-link-add-links)
  (define-key map (kbd "C-c n l") #'denote-link-find-file) ; "list" links
  (define-key map (kbd "C-c n b") #'denote-link-backlinks)
  ;; Note that `denote-dired-rename-file' can work from any context, not
  ;; just Dired bufffers.  That is why we bind it here to the
  ;; `global-map'.
  (define-key map (kbd "C-c n r") #'denote-dired-rename-file))

(with-eval-after-load 'org-capture
  (require 'denote-org-capture)
  (setq denote-org-capture-specifiers "%l\n%i\n%?")
  (add-to-list 'org-capture-templates
               '("n" "New note (with denote.el)" plain
                 (file denote-last-path)
                 #'denote-org-capture
                 :no-save t
                 :immediate-finish nil
                 :kill-buffer t
                 :jump-to-captured t)))
#+end_src

* Contributing
:PROPERTIES:
:CUSTOM_ID: h:1ebe4865-c001-4747-a6f2-0fe45aad71cd
:END:

Denote is a GNU ELPA package.  As such, any significant change to the
code requires copyright assignment to the Free Software Foundation (more
below).

You do not need to be a programmer to contribute to this package.
Sharing an idea or describing a workflow is equally helpful, as it
teaches us something we may not know and might be able to cover either
by extending Denote or expanding this manual ([[#h:044a6a0f-e382-4013-8279-8bf4e64e73c0][Things to do]]).  If you
prefer to write a blog post, make sure you share it with us: we can add
a section herein referencing all such articles.  Everyone gets
acknowledged ([[#h:f8126820-3b59-49fa-bcc2-73bd60132bb9][Acknowledgements]]).  There is no such thing as an
"insignificant contribution"---they all matter.

+ Package name (GNU ELPA): =denote=
+ Official manual: <https://protesilaos.com/emacs/denote>
+ Change log: <https://protesilaos.com/emacs/denote-changelog>
+ Git repo on SourceHut: <https://git.sr.ht/~protesilaos/denote>
  - Mirrors:
    + GitHub: <https://github.com/protesilaos/denote>
    + GitLab: <https://gitlab.com/protesilaos/denote>
+ Mailing list: <https://lists.sr.ht/~protesilaos/denote>

If our public media are not suitable, you are welcome to contact me
(Protesilaos) in private: <https://protesilaos.com/contact>.

Copyright assignment is a prerequisite to sharing code.  It is a simple
process.  Check the request form below (please adapt it accordingly).
You must write an email to the address mentioned in the form and then
wait for the FSF to send you a legal agreement.  Sign the document and
file it back to them.  This could all happen via email and take about a
week.  You are encouraged to go through this process.  You only need to
do it once.  It will allow you to make contributions to Emacs in
general.

#+begin_example text
Please email the following information to assign@gnu.org, and we
will send you the assignment form for your past and future changes.

Please use your full legal name (in ASCII characters) as the subject
line of the message.

REQUEST: SEND FORM FOR PAST AND FUTURE CHANGES

[What is the name of the program or package you're contributing to?]

GNU Emacs

[Did you copy any files or text written by someone else in these changes?
Even if that material is free software, we need to know about it.]

Copied a few snippets from the same files I edited.  Their author,
Protesilaos Stavrou, has already assigned copyright to the Free Software
Foundation.

[Do you have an employer who might have a basis to claim to own
your changes?  Do you attend a school which might make such a claim?]


[For the copyright registration, what country are you a citizen of?]


[What year were you born?]


[Please write your email address here.]


[Please write your postal address here.]





[Which files have you changed so far, and which new files have you written
so far?]

#+end_example

* Things to do
:PROPERTIES:
:CUSTOM_ID: h:044a6a0f-e382-4013-8279-8bf4e64e73c0
:END:

Denote should work well for what is described in this manual.  Though we
can always do better.  These are some of the tasks that are planned for
the future and which you might want to help with ([[#h:1ebe4865-c001-4747-a6f2-0fe45aad71cd][Contributing]]).

This is a non-exhaustive list and you are always welcome to either
report or work on something else.

- [X] Buttonize =denote:= links in Markdown and plain text, but not Org.
- [X] Experiment with switch to =id:= link type instead of =denote:=.
- [ ] Ensure integration between =denote:= links and Embark.
- [ ] Add command that expands the identifier in links to a full name.
- [ ] Add command that rewrites full names in links, if they are invalid.
- [ ] Consider completion-at-point after =denote:= links.
- [ ] Support mutually-exclusive sets of tags.

These are just ideas.  We need to consider the pros and cons in each
case and act accordingly.

* Alternatives to Denote
:PROPERTIES:
:CUSTOM_ID: h:dbb51a1b-90b8-48e8-953c-e2fb3e36981e
:END:

What follows is a list of Emacs packages for note-taking.  I
(Protesilaos) have not used any of them, as I was manually applying my
file-naming scheme beforehand and by the time those packages were
available I was already hacking on the predecessor of Denote as a means
of learning Emacs Lisp (a package which I called "Unassuming Sidenotes
of Little Significance", aka "USLS" which is pronounced as "U-S-L-S" or
"useless").  As such, I cannot comment at length on the differences
between Denote and each of those packages, beside what I gather from
their documentation.

+ [[https://github.com/org-roam/org-roam][org-roam]] :: The de facto standard in the Emacs milieu---and rightly
  so!  It has a massive community, is featureful, and should be an
  excellent companion to anyone who is invested in the Org ecosystem
  and/or knows what "Roam" is (I don't).  It has been explained to me
  that Org Roam uses a database to store a cache about your notes.  It
  otherwise uses standard Org files.  The cache helps refer to the same
  node through aliases which can provide lots of options.  Personally, I
  follow a single-topic-per-note approach, so anything beyond that is
  overkill.  If the database is only for a cache, then maybe that has no
  downside, though I am careful with any kind of specialised program as
  it creates a dependency.  If you ask me about database software in
  particular, I have no idea how to use one, let alone debug it or
  retrieve data from it if something goes awry (I could learn, but that
  is beside the point).

+ [[https://github.com/localauthor/zk][zk (or zk.el)]] :: Reading its documentation makes me think that this is
  Denote's sibling---the two projects have a lot of things in common,
  including the preference to rely on plain files and standard tools.
  The core difference is that Denote has a strict file-naming scheme.
  Other differences in available features are, in principle, matters of
  style or circumstance: both packages can have them.  As its initials
  imply, ZK enables a zettelkasten-like workflow.  It does not enforce
  it though, letting the user adapt the method to their needs and
  requirements.

+ [[https://github.com/ymherklotz/emacs-zettelkasten][zettelkasten]] :: This is another one of Denote's relatives, at least
  insofar as the goal of simplicity is concerned.  The major difference
  is that according to its documentation "the name of the file that is
  created is just a unique ID".  This is not consistent with our
  file-naming scheme which is all about making sense of your files by
  their name alone and being able to visually parse a listing of them
  without any kind of specialised tool (e.g. =ls -l= or =ls -C= on the
  command-line from inside the ~denote-directory~ give you a
  human-readable set of files names, while =find * -maxdepth 0 -type f=
  is another approach).

+ [[https://github.com/EFLS/zetteldeft][zetteldeft]] :: This is a zettelkasten note-taking system built on top
  of the =deft= package.  Deft provides a search interface to a
  directory, in this case the one holding the user's =zetteldeft= notes.
  Denote has no such dependency and is not opinionated about how the
  user prefers to search/access their notes: use Dired, Grep, the
  =consult= package, or whatever else you already have set up for all
  things Emacs, not just your notes.

Searching through =M-x list-packages= for "zettel" brings up more
matches.  =zetteldesk= is an extension to Org Roam and, as such, I
cannot possibly know what Org Roam truly misses and what the added-value
of this package is.  =neuron-mode= builds on top of an external program
called =neuron=, which I have never used.

Searching for "note" gives us a few more results.  =notes-mode= has
precious little documentation and I cannot tell what it actually does
(as I said in my presentation for LibrePlanet 2022, inadequate docs are
a bug).  =side-notes= differs from what we try to do with Denote, as it
basically gives you the means to record your thoughts about some other
project you are working on and keep them on the side: so it and Denote
should not be mutually exclusive.

If I missed something, please let me know.

** Alternative ideas wih Emacs and further reading
:PROPERTIES:
:CUSTOM_ID: h:188c0986-f2fa-444f-b493-5429356e75cf
:END:

This section covers blog posts from the Emacs community on the matter of
note-taking.  They may reference some of the packages covered in the
previous section or provide their custom code ([[#h:dbb51a1b-90b8-48e8-953c-e2fb3e36981e][Alternatives to Denote]]).
The list is unsorted.

+ José Antonio Ortega Ruiz (aka "jao") explains a note-taking method
  that is simple like Denote but differs in other ways.  An interesting
  approach overall: https://jao.io/blog/2022-06-19-simple-note-taking.html.

+ Jethro Kuan (the main =org-roam= developer) explains their note-taking
  techniques: https://jethrokuan.github.io/org-roam-guide/.  Good ideas
  all round, regardless of the package/code you choose to use.

[ Development note: help expand this list. ]

* Frequently Asked Questions
:PROPERTIES:
:CUSTOM_ID: h:da2944c6-cde6-4c65-8f2d-579305a159bb
:END:

I (Protesilaos) answer some questions I have received or might get.  It
is assumed that you have read the rest of this manual: I will not go
into the specifics of how Denote works.

** Why develop Denote when PACKAGE already exists?
:PROPERTIES:
:CUSTOM_ID: h:b875450a-ae22-4899-ac23-c10fa9c279bb
:END:

I wrote Denote because I was using a variant of Denote's file-naming
scheme before I was even an Emacs user (I switched to Emacs from
Tmux+Vim+CLI in the summer of 2019).  I was originally inspired by
Jekyll, the static site generator, which I started using for my website
in 2016 (was on WordPress before).  Jekyll's files follow the
=YYYY-MM-DD-TITLE.md= pattern.  I liked its efficiency relative to the
unstructured mess I had before.  Eventually, I started using that scheme
outside the confines of my website's source code.  Over time I refined
it and here we are.

Note-taking is something I take very seriously, as I am a prolific
writer (just check my website, which only reveals the tip of the
iceberg).  As such, I need a program that does exactly what I want and
which I know how to extend.  I originally tried to use Org capture
templates to create new files with a Denote-style file-naming scheme but
never managed to achieve it.  Maybe because ~org-capture~ has some
hard-coded assumptions or I simply am not competent enough to hack on
core Org facilities.  Whatever the case, an alternative was in order.

The existence of PACKAGE is never a good reason for me not to conduct my
own experiments for recreational, educational, or practical purposes.
When the question arises of "why not contribute to PACKAGE instead?" the
answer is that without me experimenting in the first place, I would lack
the skills for such a task.  Furthermore, contributing to another
package does not guarantee I get what I want in terms of workflow.

Whether you should use Denote or not is another matter altogether:
choose whatever you want.

** Why not rely exclusively on Org?
:PROPERTIES:
:CUSTOM_ID: h:b9831849-5c71-484e-b444-bac19cc13151
:END:

I think Org is one of Emacs' killer apps.  I also believe it is not the
right tool for every job.  When I write notes, I want to focus on
writing.  Nothing more.  I thus have no need for stuff like org-babel,
scheduling to-do items, clocking time, and so on.  The more "mental
dependencies" you add to your workflow, the heavier the burden you carry
and the less focused you are on the task at hand: there is always that
temptation to tweak the markup, tinker with some syntactic construct,
obsess about what ought to be irrelevant to writing as such.

In technical terms, I also am not fond of Org's code base (I understand
why it is the way it is---just commenting on the fact).  Ever tried to
read it?  You will routinely find functions that are tens-to-hundreds of
lines long and have all sorts of special casing.  As I am not a
programmer and only learnt to write Elisp through trial and error, I
have no confidence in my ability to make Org do what I want at that
level, hence =denote= instead of =org-denote= or something.

Perhaps the master programmer is one who can deal with complexity and
keep adding to it.  I am of the opposite view, as language---code
included---is at its communicative best when it is clear and accessible.

Make no mistake: I use Org for the agenda and also to write technical
documentation that needs to be exported to various formats, including
this very manual.

** Why care about Unix tools when you use Emacs?
:PROPERTIES:
:CUSTOM_ID: h:da1e2469-8f04-450b-a379-a854efa80a36
:END:

My notes form part of my longer-term storage.  I do not want to have to
rely on a special program to be able to read them or filter them.  Unix
is universal, at least as far as I am concerned.

Denote streamlines some tasks and makes things easier in general, which
is consistent with how Emacs provides a layer of interactivity on top of
Unix.  Still, Denote's utilities can, in principle, be implemented as
POSIX shell scripts (minus the Emacs-specific parts like fontification
in Dired or the buttonization of links).

Portability matters.  For example, in the future I might own a
smartphone, so I prefer not to require Emacs, Org, or some other
executable to access my files on the go.

Furthermore, I might want to share those files with someone.  If I make
Emacs a requirement, I am limiting my circle to a handful of relatively
advanced users.

Please don't misinterpret this: I am using Emacs full-time for my
computing and maintain a growing list of packages for it.  This is just
me thinking long-term.

** Why many small files instead of few large ones?
:PROPERTIES:
:CUSTOM_ID: h:7d2e7b8a-d484-4c1d-8688-17f70f242ad7
:END:

I have read that Org favours the latter method.  If true, I strongly
disagree with it because of the implicit dependency it introduces and
the way it favours machine-friendliness over human-readability in terms
of accessing information.  Notes are long-term storage.  I might want to
access them on (i) some device with limited features, (ii) print on
paper, (iii) share with another person who is not a tech wizard.

There are good arguments for few large files, but all either prioritize
machine-friendliness or presuppose the use of sophisticated tools like
Emacs+Org.

Good luck using =less= on a generic TTY to read a file with a zillion
words, headings, sub-headings, sub-sub-headings, property drawers, and
other constructs!  You will not get the otherwise wonderful folding of
headings the way you do in Emacs---do not take such features for
granted.

My point is that notes should be atomic to help the user---and
potentially the user's family, friends, acquaintances---make sense of
them in a wide range of scenaria.  The more program-agnostic your file
is, the better for you and/or everyone else you might share your
writings with.

Human-readability means that we optimize for what matters to us.  If (a)
you are the only one who will ever read your notes, (b) always have
access to good software like Emacs+Org, (c) do not care about printing
on paper, then Denote's model is not for you.  Maybe you need to tweak
some ~org-capture~ template to append a new entry to one mega file (I do
that for my Org agenda, by the way, as I explained before about using
the right tool for the job).

** I add TODOs to my files; will the many files slow down the Org agenda?
:PROPERTIES:
:CUSTOM_ID: h:63c2f8d4-79ed-4c55-b3ef-e048a05802c0
:END:

I have not tested it, but assume that yes, many files will slow down the
agenda.  Consider looking into one of Denote's alternatives, with
=org-roam= being the obvious choice ([[#h:dbb51a1b-90b8-48e8-953c-e2fb3e36981e][Alternatives to Denote]]).

Or, if you want my opinion, decouple your longer-term storage from your
ephemeral to-do list: Denote (and others) can be used for the former,
while you let standard Org work splendidly for the latter---that is what
I do, anyway.

** I want to sort by last modified, why won't Denote let me?
:PROPERTIES:
:CUSTOM_ID: h:a7fd5e0a-78f7-434e-aa2e-e150479c16e2
:END:

Denote does not sort files and will not reinvent tools that handle such
functionality.  This is the job of the file manager or command-line
executable that lists files.

I encourage you to read the manpage of the =ls= executable.  It will
help you in general, while it applies to Emacs as well via Dired.  The
gist is that you can update the =ls= flags that Dired uses on-the-fly:
type =C-u M-x dired-sort-toggle-or-edit= (=C-u s= by default) and append
=--sort=time= at the prompt.  To reverse the order, add the =-r= flag.
The user option ~dired-listing-switches~ sets your default preference.

** How do you handle the last modified case?
:PROPERTIES:
:CUSTOM_ID: h:764b5e87-cd22-4937-b5fc-af3892d6b3d8
:END:

Denote does not insert any meta data or heading pertaining to edits in
the file.  I am of the view that these either do not scale well or are
not descriptive enough.  Suppose you use a "lastmod" heading with a
timestamp: which lines where edited and what did the change amount to?

This is where an external program can be helpful.  Use a Version Control
System, such as Git, to keep track of all your notes.  Every time you
add a new file, record the addition.  Same for post-creation edits.
Your VCS will let you review the history of those changes.  For
instance, Emacs' built-in version control framework has a command that
produces a log of changes for the current file: =M-x vc-print-log=,
bound to =C-x v l= by default.  From there one can access the
corresponding diff output (use =M-x describe-mode= (=C-h m=) in an
unfamiliar buffer to learn more about it).  With Git in particular,
Emacs users have the option of the all-round excellent =magit= package.

In short: let Denote (or equivalent) create notes and link between them,
the file manager organise and provide access to files, search programs
deal with searching and narrowing, and version control software handle
the tracking of changes.

* Acknowledgements
:PROPERTIES:
:CUSTOM_ID: h:f8126820-3b59-49fa-bcc2-73bd60132bb9
:END:
#+cindex: Contributors

Denote is meant to be a collective effort.  Every bit of help matters.

+ Author/maintainer :: Protesilaos Stavrou.

+ Contributions to code or the manual :: Damien Cassou, Jack Baty,
  Jean-Philippe Gagné Guay, Kaushal Modi.

+ Ideas and/or user feedback :: Colin McLear, Damien Cassou, Frank
<<<<<<< HEAD
  Ehmsen, Jack Baty, Kaushal Modi, M. Hadi Timachi, Sven Seebeck, Ypot.
=======
  Ehmsen, Jack Baty, Kaushal Modi, Peter Prevos, Sven Seebeck, Ypot.
>>>>>>> e59b606e

Special thanks to Peter Povinec who helped refine the file-naming
scheme, which is the cornerstone of this project.

* GNU Free Documentation License
:PROPERTIES:
:APPENDIX: t
:CUSTOM_ID: h:2d84e73e-c143-43b5-b388-a6765da974ea
:END:

#+texinfo: @include doclicense.texi

#+begin_export html
<pre>

                GNU Free Documentation License
                 Version 1.3, 3 November 2008


 Copyright (C) 2000, 2001, 2002, 2007, 2008 Free Software Foundation, Inc.
     <https://fsf.org/>
 Everyone is permitted to copy and distribute verbatim copies
 of this license document, but changing it is not allowed.

0. PREAMBLE

The purpose of this License is to make a manual, textbook, or other
functional and useful document "free" in the sense of freedom: to
assure everyone the effective freedom to copy and redistribute it,
with or without modifying it, either commercially or noncommercially.
Secondarily, this License preserves for the author and publisher a way
to get credit for their work, while not being considered responsible
for modifications made by others.

This License is a kind of "copyleft", which means that derivative
works of the document must themselves be free in the same sense.  It
complements the GNU General Public License, which is a copyleft
license designed for free software.

We have designed this License in order to use it for manuals for free
software, because free software needs free documentation: a free
program should come with manuals providing the same freedoms that the
software does.  But this License is not limited to software manuals;
it can be used for any textual work, regardless of subject matter or
whether it is published as a printed book.  We recommend this License
principally for works whose purpose is instruction or reference.


1. APPLICABILITY AND DEFINITIONS

This License applies to any manual or other work, in any medium, that
contains a notice placed by the copyright holder saying it can be
distributed under the terms of this License.  Such a notice grants a
world-wide, royalty-free license, unlimited in duration, to use that
work under the conditions stated herein.  The "Document", below,
refers to any such manual or work.  Any member of the public is a
licensee, and is addressed as "you".  You accept the license if you
copy, modify or distribute the work in a way requiring permission
under copyright law.

A "Modified Version" of the Document means any work containing the
Document or a portion of it, either copied verbatim, or with
modifications and/or translated into another language.

A "Secondary Section" is a named appendix or a front-matter section of
the Document that deals exclusively with the relationship of the
publishers or authors of the Document to the Document's overall
subject (or to related matters) and contains nothing that could fall
directly within that overall subject.  (Thus, if the Document is in
part a textbook of mathematics, a Secondary Section may not explain
any mathematics.)  The relationship could be a matter of historical
connection with the subject or with related matters, or of legal,
commercial, philosophical, ethical or political position regarding
them.

The "Invariant Sections" are certain Secondary Sections whose titles
are designated, as being those of Invariant Sections, in the notice
that says that the Document is released under this License.  If a
section does not fit the above definition of Secondary then it is not
allowed to be designated as Invariant.  The Document may contain zero
Invariant Sections.  If the Document does not identify any Invariant
Sections then there are none.

The "Cover Texts" are certain short passages of text that are listed,
as Front-Cover Texts or Back-Cover Texts, in the notice that says that
the Document is released under this License.  A Front-Cover Text may
be at most 5 words, and a Back-Cover Text may be at most 25 words.

A "Transparent" copy of the Document means a machine-readable copy,
represented in a format whose specification is available to the
general public, that is suitable for revising the document
straightforwardly with generic text editors or (for images composed of
pixels) generic paint programs or (for drawings) some widely available
drawing editor, and that is suitable for input to text formatters or
for automatic translation to a variety of formats suitable for input
to text formatters.  A copy made in an otherwise Transparent file
format whose markup, or absence of markup, has been arranged to thwart
or discourage subsequent modification by readers is not Transparent.
An image format is not Transparent if used for any substantial amount
of text.  A copy that is not "Transparent" is called "Opaque".

Examples of suitable formats for Transparent copies include plain
ASCII without markup, Texinfo input format, LaTeX input format, SGML
or XML using a publicly available DTD, and standard-conforming simple
HTML, PostScript or PDF designed for human modification.  Examples of
transparent image formats include PNG, XCF and JPG.  Opaque formats
include proprietary formats that can be read and edited only by
proprietary word processors, SGML or XML for which the DTD and/or
processing tools are not generally available, and the
machine-generated HTML, PostScript or PDF produced by some word
processors for output purposes only.

The "Title Page" means, for a printed book, the title page itself,
plus such following pages as are needed to hold, legibly, the material
this License requires to appear in the title page.  For works in
formats which do not have any title page as such, "Title Page" means
the text near the most prominent appearance of the work's title,
preceding the beginning of the body of the text.

The "publisher" means any person or entity that distributes copies of
the Document to the public.

A section "Entitled XYZ" means a named subunit of the Document whose
title either is precisely XYZ or contains XYZ in parentheses following
text that translates XYZ in another language.  (Here XYZ stands for a
specific section name mentioned below, such as "Acknowledgements",
"Dedications", "Endorsements", or "History".)  To "Preserve the Title"
of such a section when you modify the Document means that it remains a
section "Entitled XYZ" according to this definition.

The Document may include Warranty Disclaimers next to the notice which
states that this License applies to the Document.  These Warranty
Disclaimers are considered to be included by reference in this
License, but only as regards disclaiming warranties: any other
implication that these Warranty Disclaimers may have is void and has
no effect on the meaning of this License.

2. VERBATIM COPYING

You may copy and distribute the Document in any medium, either
commercially or noncommercially, provided that this License, the
copyright notices, and the license notice saying this License applies
to the Document are reproduced in all copies, and that you add no
other conditions whatsoever to those of this License.  You may not use
technical measures to obstruct or control the reading or further
copying of the copies you make or distribute.  However, you may accept
compensation in exchange for copies.  If you distribute a large enough
number of copies you must also follow the conditions in section 3.

You may also lend copies, under the same conditions stated above, and
you may publicly display copies.


3. COPYING IN QUANTITY

If you publish printed copies (or copies in media that commonly have
printed covers) of the Document, numbering more than 100, and the
Document's license notice requires Cover Texts, you must enclose the
copies in covers that carry, clearly and legibly, all these Cover
Texts: Front-Cover Texts on the front cover, and Back-Cover Texts on
the back cover.  Both covers must also clearly and legibly identify
you as the publisher of these copies.  The front cover must present
the full title with all words of the title equally prominent and
visible.  You may add other material on the covers in addition.
Copying with changes limited to the covers, as long as they preserve
the title of the Document and satisfy these conditions, can be treated
as verbatim copying in other respects.

If the required texts for either cover are too voluminous to fit
legibly, you should put the first ones listed (as many as fit
reasonably) on the actual cover, and continue the rest onto adjacent
pages.

If you publish or distribute Opaque copies of the Document numbering
more than 100, you must either include a machine-readable Transparent
copy along with each Opaque copy, or state in or with each Opaque copy
a computer-network location from which the general network-using
public has access to download using public-standard network protocols
a complete Transparent copy of the Document, free of added material.
If you use the latter option, you must take reasonably prudent steps,
when you begin distribution of Opaque copies in quantity, to ensure
that this Transparent copy will remain thus accessible at the stated
location until at least one year after the last time you distribute an
Opaque copy (directly or through your agents or retailers) of that
edition to the public.

It is requested, but not required, that you contact the authors of the
Document well before redistributing any large number of copies, to
give them a chance to provide you with an updated version of the
Document.


4. MODIFICATIONS

You may copy and distribute a Modified Version of the Document under
the conditions of sections 2 and 3 above, provided that you release
the Modified Version under precisely this License, with the Modified
Version filling the role of the Document, thus licensing distribution
and modification of the Modified Version to whoever possesses a copy
of it.  In addition, you must do these things in the Modified Version:

A. Use in the Title Page (and on the covers, if any) a title distinct
   from that of the Document, and from those of previous versions
   (which should, if there were any, be listed in the History section
   of the Document).  You may use the same title as a previous version
   if the original publisher of that version gives permission.
B. List on the Title Page, as authors, one or more persons or entities
   responsible for authorship of the modifications in the Modified
   Version, together with at least five of the principal authors of the
   Document (all of its principal authors, if it has fewer than five),
   unless they release you from this requirement.
C. State on the Title page the name of the publisher of the
   Modified Version, as the publisher.
D. Preserve all the copyright notices of the Document.
E. Add an appropriate copyright notice for your modifications
   adjacent to the other copyright notices.
F. Include, immediately after the copyright notices, a license notice
   giving the public permission to use the Modified Version under the
   terms of this License, in the form shown in the Addendum below.
G. Preserve in that license notice the full lists of Invariant Sections
   and required Cover Texts given in the Document's license notice.
H. Include an unaltered copy of this License.
I. Preserve the section Entitled "History", Preserve its Title, and add
   to it an item stating at least the title, year, new authors, and
   publisher of the Modified Version as given on the Title Page.  If
   there is no section Entitled "History" in the Document, create one
   stating the title, year, authors, and publisher of the Document as
   given on its Title Page, then add an item describing the Modified
   Version as stated in the previous sentence.
J. Preserve the network location, if any, given in the Document for
   public access to a Transparent copy of the Document, and likewise
   the network locations given in the Document for previous versions
   it was based on.  These may be placed in the "History" section.
   You may omit a network location for a work that was published at
   least four years before the Document itself, or if the original
   publisher of the version it refers to gives permission.
K. For any section Entitled "Acknowledgements" or "Dedications",
   Preserve the Title of the section, and preserve in the section all
   the substance and tone of each of the contributor acknowledgements
   and/or dedications given therein.
L. Preserve all the Invariant Sections of the Document,
   unaltered in their text and in their titles.  Section numbers
   or the equivalent are not considered part of the section titles.
M. Delete any section Entitled "Endorsements".  Such a section
   may not be included in the Modified Version.
N. Do not retitle any existing section to be Entitled "Endorsements"
   or to conflict in title with any Invariant Section.
O. Preserve any Warranty Disclaimers.

If the Modified Version includes new front-matter sections or
appendices that qualify as Secondary Sections and contain no material
copied from the Document, you may at your option designate some or all
of these sections as invariant.  To do this, add their titles to the
list of Invariant Sections in the Modified Version's license notice.
These titles must be distinct from any other section titles.

You may add a section Entitled "Endorsements", provided it contains
nothing but endorsements of your Modified Version by various
parties--for example, statements of peer review or that the text has
been approved by an organization as the authoritative definition of a
standard.

You may add a passage of up to five words as a Front-Cover Text, and a
passage of up to 25 words as a Back-Cover Text, to the end of the list
of Cover Texts in the Modified Version.  Only one passage of
Front-Cover Text and one of Back-Cover Text may be added by (or
through arrangements made by) any one entity.  If the Document already
includes a cover text for the same cover, previously added by you or
by arrangement made by the same entity you are acting on behalf of,
you may not add another; but you may replace the old one, on explicit
permission from the previous publisher that added the old one.

The author(s) and publisher(s) of the Document do not by this License
give permission to use their names for publicity for or to assert or
imply endorsement of any Modified Version.


5. COMBINING DOCUMENTS

You may combine the Document with other documents released under this
License, under the terms defined in section 4 above for modified
versions, provided that you include in the combination all of the
Invariant Sections of all of the original documents, unmodified, and
list them all as Invariant Sections of your combined work in its
license notice, and that you preserve all their Warranty Disclaimers.

The combined work need only contain one copy of this License, and
multiple identical Invariant Sections may be replaced with a single
copy.  If there are multiple Invariant Sections with the same name but
different contents, make the title of each such section unique by
adding at the end of it, in parentheses, the name of the original
author or publisher of that section if known, or else a unique number.
Make the same adjustment to the section titles in the list of
Invariant Sections in the license notice of the combined work.

In the combination, you must combine any sections Entitled "History"
in the various original documents, forming one section Entitled
"History"; likewise combine any sections Entitled "Acknowledgements",
and any sections Entitled "Dedications".  You must delete all sections
Entitled "Endorsements".


6. COLLECTIONS OF DOCUMENTS

You may make a collection consisting of the Document and other
documents released under this License, and replace the individual
copies of this License in the various documents with a single copy
that is included in the collection, provided that you follow the rules
of this License for verbatim copying of each of the documents in all
other respects.

You may extract a single document from such a collection, and
distribute it individually under this License, provided you insert a
copy of this License into the extracted document, and follow this
License in all other respects regarding verbatim copying of that
document.


7. AGGREGATION WITH INDEPENDENT WORKS

A compilation of the Document or its derivatives with other separate
and independent documents or works, in or on a volume of a storage or
distribution medium, is called an "aggregate" if the copyright
resulting from the compilation is not used to limit the legal rights
of the compilation's users beyond what the individual works permit.
When the Document is included in an aggregate, this License does not
apply to the other works in the aggregate which are not themselves
derivative works of the Document.

If the Cover Text requirement of section 3 is applicable to these
copies of the Document, then if the Document is less than one half of
the entire aggregate, the Document's Cover Texts may be placed on
covers that bracket the Document within the aggregate, or the
electronic equivalent of covers if the Document is in electronic form.
Otherwise they must appear on printed covers that bracket the whole
aggregate.


8. TRANSLATION

Translation is considered a kind of modification, so you may
distribute translations of the Document under the terms of section 4.
Replacing Invariant Sections with translations requires special
permission from their copyright holders, but you may include
translations of some or all Invariant Sections in addition to the
original versions of these Invariant Sections.  You may include a
translation of this License, and all the license notices in the
Document, and any Warranty Disclaimers, provided that you also include
the original English version of this License and the original versions
of those notices and disclaimers.  In case of a disagreement between
the translation and the original version of this License or a notice
or disclaimer, the original version will prevail.

If a section in the Document is Entitled "Acknowledgements",
"Dedications", or "History", the requirement (section 4) to Preserve
its Title (section 1) will typically require changing the actual
title.


9. TERMINATION

You may not copy, modify, sublicense, or distribute the Document
except as expressly provided under this License.  Any attempt
otherwise to copy, modify, sublicense, or distribute it is void, and
will automatically terminate your rights under this License.

However, if you cease all violation of this License, then your license
from a particular copyright holder is reinstated (a) provisionally,
unless and until the copyright holder explicitly and finally
terminates your license, and (b) permanently, if the copyright holder
fails to notify you of the violation by some reasonable means prior to
60 days after the cessation.

Moreover, your license from a particular copyright holder is
reinstated permanently if the copyright holder notifies you of the
violation by some reasonable means, this is the first time you have
received notice of violation of this License (for any work) from that
copyright holder, and you cure the violation prior to 30 days after
your receipt of the notice.

Termination of your rights under this section does not terminate the
licenses of parties who have received copies or rights from you under
this License.  If your rights have been terminated and not permanently
reinstated, receipt of a copy of some or all of the same material does
not give you any rights to use it.


10. FUTURE REVISIONS OF THIS LICENSE

The Free Software Foundation may publish new, revised versions of the
GNU Free Documentation License from time to time.  Such new versions
will be similar in spirit to the present version, but may differ in
detail to address new problems or concerns.  See
https://www.gnu.org/licenses/.

Each version of the License is given a distinguishing version number.
If the Document specifies that a particular numbered version of this
License "or any later version" applies to it, you have the option of
following the terms and conditions either of that specified version or
of any later version that has been published (not as a draft) by the
Free Software Foundation.  If the Document does not specify a version
number of this License, you may choose any version ever published (not
as a draft) by the Free Software Foundation.  If the Document
specifies that a proxy can decide which future versions of this
License can be used, that proxy's public statement of acceptance of a
version permanently authorizes you to choose that version for the
Document.

11. RELICENSING

"Massive Multiauthor Collaboration Site" (or "MMC Site") means any
World Wide Web server that publishes copyrightable works and also
provides prominent facilities for anybody to edit those works.  A
public wiki that anybody can edit is an example of such a server.  A
"Massive Multiauthor Collaboration" (or "MMC") contained in the site
means any set of copyrightable works thus published on the MMC site.

"CC-BY-SA" means the Creative Commons Attribution-Share Alike 3.0
license published by Creative Commons Corporation, a not-for-profit
corporation with a principal place of business in San Francisco,
California, as well as future copyleft versions of that license
published by that same organization.

"Incorporate" means to publish or republish a Document, in whole or in
part, as part of another Document.

An MMC is "eligible for relicensing" if it is licensed under this
License, and if all works that were first published under this License
somewhere other than this MMC, and subsequently incorporated in whole or
in part into the MMC, (1) had no cover texts or invariant sections, and
(2) were thus incorporated prior to November 1, 2008.

The operator of an MMC Site may republish an MMC contained in the site
under CC-BY-SA on the same site at any time before August 1, 2009,
provided the MMC is eligible for relicensing.


ADDENDUM: How to use this License for your documents

To use this License in a document you have written, include a copy of
the License in the document and put the following copyright and
license notices just after the title page:

    Copyright (c)  YEAR  YOUR NAME.
    Permission is granted to copy, distribute and/or modify this document
    under the terms of the GNU Free Documentation License, Version 1.3
    or any later version published by the Free Software Foundation;
    with no Invariant Sections, no Front-Cover Texts, and no Back-Cover Texts.
    A copy of the license is included in the section entitled "GNU
    Free Documentation License".

If you have Invariant Sections, Front-Cover Texts and Back-Cover Texts,
replace the "with...Texts." line with this:

    with the Invariant Sections being LIST THEIR TITLES, with the
    Front-Cover Texts being LIST, and with the Back-Cover Texts being LIST.

If you have Invariant Sections without Cover Texts, or some other
combination of the three, merge those two alternatives to suit the
situation.

If your document contains nontrivial examples of program code, we
recommend releasing these examples in parallel under your choice of
free software license, such as the GNU General Public License,
to permit their use in free software.
</pre>
#+end_export

#+html: <!--

* Indices
:PROPERTIES:
:CUSTOM_ID: h:dd530040-de9d-4f2b-8dfd-d8b8f14c058e
:END:

** Function index
:PROPERTIES:
:INDEX: fn
:CUSTOM_ID: h:317b8c20-6dc1-4390-a20a-d01d75a48ccb
:END:

** Variable index
:PROPERTIES:
:INDEX: vr
:CUSTOM_ID: h:2f69d4fe-0804-4f7f-aa57-4e03e7f20d98
:END:

** Concept index
:PROPERTIES:
:INDEX: cp
:CUSTOM_ID: h:10365e44-2fc0-4b66-a613-682fea09ee68
:END:

#+html: --><|MERGE_RESOLUTION|>--- conflicted
+++ resolved
@@ -1942,11 +1942,7 @@
   Jean-Philippe Gagné Guay, Kaushal Modi.
 
 + Ideas and/or user feedback :: Colin McLear, Damien Cassou, Frank
-<<<<<<< HEAD
-  Ehmsen, Jack Baty, Kaushal Modi, M. Hadi Timachi, Sven Seebeck, Ypot.
-=======
   Ehmsen, Jack Baty, Kaushal Modi, Peter Prevos, Sven Seebeck, Ypot.
->>>>>>> e59b606e
 
 Special thanks to Peter Povinec who helped refine the file-naming
 scheme, which is the cornerstone of this project.
